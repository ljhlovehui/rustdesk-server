--- conflicted
+++ resolved
@@ -49,47 +49,18 @@
         Self::new_reuse(addr, false, 0).await
     }
 
-<<<<<<< HEAD
-    pub async fn new_reuse<T: std::net::ToSocketAddrs>(addr: T) -> ResultType<Self> {
-        let addr = addr
-            .to_socket_addrs()?
-            .next()
-            .context("could not resolve to any address")?;
-        let socket = new_socket(addr, true, 0)?.into_udp_socket();
-        Ok(Self::Direct(UdpFramed::new(
-            UdpSocket::from_std(socket)?,
-            BytesCodec::new(),
-        )))
-    }
-
-    pub async fn new_with_buf_size<T: std::net::ToSocketAddrs>(
-=======
-    #[allow(clippy::never_loop)]
     pub async fn new_reuse<T: ToSocketAddrs>(
->>>>>>> e70d82b3
         addr: T,
         reuse: bool,
         buf_size: usize,
     ) -> ResultType<Self> {
-<<<<<<< HEAD
-        let addr = addr
-            .to_socket_addrs()?
+        let addr = lookup_host(&addr).await?
             .next()
             .context("could not resolve to any address")?;
         Ok(Self::Direct(UdpFramed::new(
-            UdpSocket::from_std(new_socket(addr, false, buf_size)?.into_udp_socket())?,
+            UdpSocket::from_std(new_socket(addr, reuse, buf_size)?.into_udp_socket())?,
             BytesCodec::new(),
         )))
-=======
-        for addr in lookup_host(&addr).await? {
-            let socket = new_socket(addr, reuse, buf_size)?.into_udp_socket();
-            return Ok(Self::Direct(UdpFramed::new(
-                UdpSocket::from_std(socket)?,
-                BytesCodec::new(),
-            )));
-        }
-        bail!("could not resolve to any address");
->>>>>>> e70d82b3
     }
 
     pub async fn new_proxy<'a, 't, P: ToProxyAddrs, T: ToSocketAddrs>(
